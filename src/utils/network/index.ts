<<<<<<< HEAD
=======
import { config } from '../../config';
import { FetchCall } from '../../types';

import NodeFetch from 'node-fetch';

let _fetch: FetchCall;
if(typeof window === "undefined") {
    _fetch = NodeFetch;
} else {
    _fetch = fetch;
}

>>>>>>> 03238356
export type RESTAPI_PARAMS = {
    method: RequestMethod,
    baseURL: string,
    path: string,
    body?: object | undefined,
    queryParams?: Map<string, any>
}

export enum RequestMethod {
    GET = "GET",
    POST = "POST",
}

export type FetchOption = {
    body?: any,
    method: string,
    headers: any
}

const getFetchOptions = (method: string) => {
    return {
        method,
        headers: {
            'Content-Type': 'application/json;charset=utf-8'
        }
    }
}

export function restAPI(params: RESTAPI_PARAMS): Promise<any | void> {
    return new Promise(async (resolve, reject) => {
        const fetchOptions: FetchOption = getFetchOptions(params.method);
        if(params.method === RequestMethod.POST) {
            fetchOptions.body = JSON.stringify(params.body);
        }
        const queryParamsArray = [];
        let queryParamString = "";
        if(params.queryParams) {
            for (const [key, value] of params.queryParams) {
                queryParamsArray.push(key+"="+value);
            }
            queryParamString = queryParamsArray.join("&");
        }
        _fetch(`${params.baseURL}${params.path}?${queryParamString}`, fetchOptions)
            .then(response => {
                if (response.headers.get('content-type').includes('application/json')) {
                    return response.json();
                }
                else {
                    return response.text();
                }
            })
            .then((response) => {
                resolve(response);
            })
            .catch((error) => {
                reject(error);
            });
    });
<<<<<<< HEAD
=======
}

export function getHyphenBaseURL(_environment?: string) {
    const environment = _environment || "prod";
    return (config.hyphenBaseUrl as any)[environment];
>>>>>>> 03238356
}<|MERGE_RESOLUTION|>--- conflicted
+++ resolved
@@ -1,82 +1,69 @@
-<<<<<<< HEAD
-=======
-import { config } from '../../config';
-import { FetchCall } from '../../types';
+import { FetchCall } from "../../types";
 
-import NodeFetch from 'node-fetch';
+import NodeFetch from "node-fetch";
 
 let _fetch: FetchCall;
-if(typeof window === "undefined") {
-    _fetch = NodeFetch;
+if (typeof window === "undefined") {
+  _fetch = NodeFetch;
 } else {
-    _fetch = fetch;
+  _fetch = fetch;
 }
 
->>>>>>> 03238356
 export type RESTAPI_PARAMS = {
-    method: RequestMethod,
-    baseURL: string,
-    path: string,
-    body?: object | undefined,
-    queryParams?: Map<string, any>
-}
+  method: RequestMethod;
+  baseURL: string;
+  path: string;
+  body?: object | undefined;
+  queryParams?: Map<string, any>;
+};
 
 export enum RequestMethod {
-    GET = "GET",
-    POST = "POST",
+  GET = "GET",
+  POST = "POST",
 }
 
 export type FetchOption = {
-    body?: any,
-    method: string,
-    headers: any
-}
+  body?: any;
+  method: string;
+  headers: any;
+};
 
 const getFetchOptions = (method: string) => {
-    return {
-        method,
-        headers: {
-            'Content-Type': 'application/json;charset=utf-8'
-        }
-    }
-}
+  return {
+    method,
+    headers: {
+      "Content-Type": "application/json;charset=utf-8",
+    },
+  };
+};
 
 export function restAPI(params: RESTAPI_PARAMS): Promise<any | void> {
-    return new Promise(async (resolve, reject) => {
-        const fetchOptions: FetchOption = getFetchOptions(params.method);
-        if(params.method === RequestMethod.POST) {
-            fetchOptions.body = JSON.stringify(params.body);
+  return new Promise(async (resolve, reject) => {
+    const fetchOptions: FetchOption = getFetchOptions(params.method);
+    if (params.method === RequestMethod.POST) {
+      fetchOptions.body = JSON.stringify(params.body);
+    }
+    const queryParamsArray = [];
+    let queryParamString = "";
+    if (params.queryParams) {
+      for (const [key, value] of params.queryParams) {
+        queryParamsArray.push(key + "=" + value);
+      }
+      queryParamString = queryParamsArray.join("&");
+    }
+    _fetch(`${params.baseURL}${params.path}?${queryParamString}`, fetchOptions)
+      .then((response) => {
+        if (response.headers.get("content-type").includes("application/json")) {
+          return response.json();
+        } else {
+          return response.text();
         }
-        const queryParamsArray = [];
-        let queryParamString = "";
-        if(params.queryParams) {
-            for (const [key, value] of params.queryParams) {
-                queryParamsArray.push(key+"="+value);
-            }
-            queryParamString = queryParamsArray.join("&");
-        }
-        _fetch(`${params.baseURL}${params.path}?${queryParamString}`, fetchOptions)
-            .then(response => {
-                if (response.headers.get('content-type').includes('application/json')) {
-                    return response.json();
-                }
-                else {
-                    return response.text();
-                }
-            })
-            .then((response) => {
-                resolve(response);
-            })
-            .catch((error) => {
-                reject(error);
-            });
-    });
-<<<<<<< HEAD
-=======
-}
-
-export function getHyphenBaseURL(_environment?: string) {
-    const environment = _environment || "prod";
-    return (config.hyphenBaseUrl as any)[environment];
->>>>>>> 03238356
+      })
+      .then((response) => {
+        resolve(response);
+      })
+      .catch((error) => {
+        reject(error);
+      });
+  });
 }