--- conflicted
+++ resolved
@@ -5,273 +5,291 @@
 import { ContractManager } from "../contract";
 import { HyphenProvider } from "../providers";
 import { Transaction, TransactionResponse } from "../transaction";
-<<<<<<< HEAD
-import { BigNumber, ethers } from "ethers";
-=======
-import { BigNumber, Wallet, ethers } from "ethers";
->>>>>>> 03238356
+import { BigNumber, ethers, Wallet } from "ethers";
 import { JsonRpcProvider } from "@ethersproject/providers";
-import { getERC20ApproveDataToSign, getMetaTxnCompatibleTokenData, getSignatureParameters } from "../meta-transaction/util";
+import {
+  getERC20ApproveDataToSign,
+  getMetaTxnCompatibleTokenData,
+  getSignatureParameters,
+} from "../meta-transaction/util";
 import { Environment } from "../types";
 
 export type SupportedToken = {
-    tokenSymbol: string,
-    decimal: number,
-    address: string
-}
+  tokenSymbol: string;
+  decimal: number;
+  address: string;
+};
 
 export type TokenManagerParams = {
-    environment: Environment,
-    provider: HyphenProvider,
+  environment: Environment;
+  provider: HyphenProvider;
+  infiniteApproval: boolean;
+  config: Configuration;
+};
+
+export class TokenManager extends ContractManager {
+  environment: Environment;
+  supportedTokens: Map<number, void | SupportedToken[]>;
+  provider: HyphenProvider;
+  infiniteApproval: boolean;
+  config: Configuration;
+
+  constructor(params: TokenManagerParams) {
+    super();
+    this.environment = params.environment;
+    this.provider = params.provider;
+    this.infiniteApproval = params.infiniteApproval;
+    this.supportedTokens = new Map();
+    this.config = params.config;
+  }
+
+  async init(networkId: number) {
+    const supportedTokens = await this.getSupportedTokensFromServer(networkId);
+    this.supportedTokens.set(networkId, supportedTokens);
+  }
+
+  async getSupportedTokens(networkId: number): Promise<SupportedToken[] | void> {
+    let tokenArray = this.supportedTokens.get(networkId);
+    if (!tokenArray) {
+      tokenArray = await this.getSupportedTokensFromServer(networkId);
+      this.supportedTokens.set(networkId, tokenArray);
+    }
+    return tokenArray;
+  }
+
+  async getSupportedTokensFromServer(networkId: number): Promise<SupportedToken[] | void> {
+    const queryParamMap = new Map();
+    queryParamMap.set("networkId", networkId);
+
+    const getTokenRequest = {
+      method: RequestMethod.GET,
+      baseURL: this.config.getHyphenBaseURL(this.environment),
+      path: this.config.getSupportedTokensPath,
+      body: undefined,
+      queryParams: queryParamMap,
+    };
+
+    try {
+      const supportedTokensResponse = await restAPI(getTokenRequest);
+      if (supportedTokensResponse && supportedTokensResponse.supportedPairList) {
+        log.info(supportedTokensResponse.supportedPairList);
+        return supportedTokensResponse.supportedPairList;
+      } else {
+        const error = formatMessage(RESPONSE_CODES.ERROR_RESPONSE, `Unable to get supported tokens`);
+        log.info(error);
+        log.info("Returning default list from config");
+        return this.config.defaultSupportedTokens.get(networkId);
+      }
+    } catch (error) {
+      log.info(JSON.stringify(error));
+      log.info("Could not get token list from api so returning default list from config");
+      return this.config.defaultSupportedTokens.get(networkId);
+    }
+  }
+
+  async getERC20TokenDecimals(address: string) {
+    const tokenContract = this.getContract({
+      address,
+      abi: this.config.erc20TokenABI,
+      provider: this.provider.getProvider(false),
+      networkId: await this.provider.getNetworkId(),
+    });
+    if (tokenContract) {
+      return tokenContract.decimals();
+    } else {
+      throw new Error("Unable to create token contract object. Please check your network and token address");
+    }
+  }
+
+  async getERC20Allowance(tokenAddress: string, userAddress: string, spender: string) {
+    if (tokenAddress && userAddress && spender) {
+      const tokenContract = this.getContract({
+        address: tokenAddress,
+        abi: this.config.erc20TokenABI,
+        networkId: await this.provider.getNetworkId(),
+        provider: this.provider.getProvider(false),
+      });
+      const allowance = await tokenContract.allowance(userAddress, spender);
+      return allowance;
+    } else {
+      throw new Error("Bad input parameters. Check if all parameters are valid");
+    }
+  }
+
+  getERC20ABI(networkId: number, tokenAddress: string) {
+    let abi = this.config.erc20ABIByToken.get(tokenAddress.toLowerCase());
+    if (!abi) {
+      abi = this.config.erc20ABIByNetworkId.get(networkId);
+    }
+    // tokenAddress to be used in future for any custom token support
+    return abi;
+  }
+
+  approveERC20 = async (
+    tokenAddress: string,
+    spender: string,
+    amount: string,
+    userAddress: string,
     infiniteApproval: boolean,
-    config: Configuration
-}
-
-export class TokenManager extends ContractManager {
-
-    environment: Environment;
-    supportedTokens: Map<number, void | SupportedToken[]>;
-    provider: HyphenProvider;
-    infiniteApproval: boolean;
-    config: Configuration;
-
-    constructor(params: TokenManagerParams) {
-        super();
-        this.environment = params.environment;
-        this.provider = params.provider;
-        this.infiniteApproval = params.infiniteApproval;
-        this.supportedTokens = new Map();
-        this.config = params.config
-    }
-
-    async init(networkId: number) {
-        const supportedTokens = await this.getSupportedTokensFromServer(networkId);
-        this.supportedTokens.set(networkId, supportedTokens);
-    }
-
-    async getSupportedTokens(networkId: number): Promise<SupportedToken[] | void> {
-        let tokenArray = this.supportedTokens.get(networkId);
-        if (!tokenArray) {
-            tokenArray = await this.getSupportedTokensFromServer(networkId);
-            this.supportedTokens.set(networkId, tokenArray);
+    useBiconomy: boolean,
+    wallet?: Wallet
+  ): Promise<TransactionResponse | undefined> => {
+    const provider = this.provider.getProvider(useBiconomy);
+    const currentNetwork = await provider.getNetwork();
+    let approvalAmount: BigNumber = BigNumber.from(amount);
+    if (currentNetwork) {
+      const erc20ABI = this.getERC20ABI(currentNetwork.chainId, tokenAddress);
+      if (!erc20ABI) {
+        throw new Error(`ERC20 ABI not found for token address ${tokenAddress} on networkId ${currentNetwork.chainId}`);
+      }
+
+      const tokenContract = new ethers.Contract(tokenAddress, erc20ABI, provider);
+      const tokenContractInterface = new ethers.utils.Interface(JSON.stringify(erc20ABI));
+      const tokenInfo = this.config.tokenAddressMap[tokenAddress.toLowerCase()]
+        ? this.config.tokenAddressMap[tokenAddress.toLowerCase()][currentNetwork.chainId]
+        : undefined;
+      if (tokenContract) {
+        if (
+          (infiniteApproval !== undefined && infiniteApproval) ||
+          (infiniteApproval === undefined && this.infiniteApproval)
+        ) {
+          approvalAmount = ethers.constants.MaxUint256;
+          log.info(`Infinite approval flag is true, so overwriting the amount with value ${amount}`);
         }
-        return tokenArray;
-    }
-
-    async getSupportedTokensFromServer(networkId: number): Promise<SupportedToken[] | void> {
-        const queryParamMap = new Map();
-        queryParamMap.set("networkId", networkId);
-
-        const getTokenRequest = {
-            method: RequestMethod.GET,
-            baseURL: this.config.getHyphenBaseURL(this.environment),
-            path: this.config.getSupportedTokensPath,
-            body: undefined,
-            queryParams: queryParamMap
+        if (spender && approvalAmount) {
+          // check if biconomy enable?
+          if (this.provider.isBiconomyEnabled) {
+            const customMetaTxSupport =
+              this.config.customMetaTxnSupportedNetworksForERC20Tokens[currentNetwork.chainId];
+            if (customMetaTxSupport && customMetaTxSupport.indexOf(tokenAddress.toLowerCase()) > -1) {
+              // Call executeMetaTransaction method
+              const functionSignature = tokenContractInterface.encodeFunctionData("approve", [
+                spender,
+                approvalAmount.toString(),
+              ]);
+              const tokenData = getMetaTxnCompatibleTokenData(this.config, tokenAddress, currentNetwork.chainId);
+              const dataToSign = await getERC20ApproveDataToSign({
+                contract: tokenContract,
+                abi: erc20ABI,
+                domainType: this.config.erc20MetaTxnDomainType,
+                metaTransactionType: this.config.customMetaTxnType,
+                userAddress,
+                spender,
+                amount: approvalAmount.toString(),
+                name: tokenData!.name,
+                version: tokenData!.version,
+                address: tokenAddress,
+                salt: "0x" + currentNetwork.chainId.toString(16).padStart(64, "0"),
+              });
+
+              const _provider = this.provider.getProviderWithAccounts(useBiconomy) as JsonRpcProvider;
+              if (_provider) {
+                const signature = await _provider.send("eth_signTypedData_v4", [userAddress, dataToSign]);
+                const { r, s, v } = getSignatureParameters(signature);
+
+                const { data } = await tokenContract.populateTransaction.executeMetaTransaction(
+                  userAddress,
+                  functionSignature,
+                  r,
+                  s,
+                  v
+                );
+
+                const txParams: Transaction = {
+                  data,
+                  to: tokenAddress,
+                  from: userAddress,
+                  value: "0x0",
+                };
+                return this.sendTransaction(provider, txParams, wallet);
+              } else {
+                throw new Error(
+                  "Couldn't get a provider to get user signature. Make sure you have passed correct provider or walletProvider field in Hyphen constructor."
+                );
+              }
+            } else if (tokenInfo && tokenInfo.symbol === "USDC" && tokenInfo.permitSupported) {
+              // If token is USDC call permit method
+              const deadline: number = Number(Math.floor(Date.now() / 1000 + 3600));
+              const usdcDomainData = {
+                name: tokenInfo.name,
+                version: tokenInfo.version,
+                chainId: currentNetwork.chainId,
+                verifyingContract: tokenAddress,
+              };
+              const nonce = await tokenContract.nonces(userAddress);
+              const permitDataToSign = {
+                types: {
+                  EIP712Domain: this.config.domainType,
+                  Permit: this.config.eip2612PermitType,
+                },
+                domain: usdcDomainData,
+                primaryType: "Permit",
+                message: {
+                  owner: userAddress,
+                  spender,
+                  value: approvalAmount.toString(),
+                  nonce: parseInt(nonce, 10),
+                  deadline,
+                },
+              };
+              const _provider = this.provider.getProviderWithAccounts(useBiconomy) as JsonRpcProvider;
+              if (_provider) {
+                const signature = await _provider.send("eth_signTypedData_v4", [
+                  userAddress,
+                  JSON.stringify(permitDataToSign),
+                ]);
+                const { r, s, v } = getSignatureParameters(signature);
+
+                const { data } = await tokenContract.populateTransaction.permit(
+                  userAddress,
+                  spender,
+                  approvalAmount.toString(),
+                  deadline,
+                  v,
+                  r,
+                  s
+                );
+                const txParams: Transaction = {
+                  data,
+                  to: tokenAddress,
+                  from: userAddress,
+                  value: "0x0",
+                };
+                return this.sendTransaction(provider, txParams, wallet);
+              } else {
+                throw new Error(
+                  "Couldn't get a provider to get user signature. Make sure you have passed correct provider or walletProvider field in Hyphen constructor."
+                );
+              }
+            } else {
+              const { data } = await tokenContract.populateTransaction.approve(spender, approvalAmount.toString());
+              const txParams: Transaction = {
+                data,
+                to: tokenAddress,
+                from: userAddress,
+                value: "0x0",
+              };
+              return this.sendTransaction(provider, txParams, wallet);
+            }
+          } else {
+            const { data } = await tokenContract.populateTransaction.approve(spender, approvalAmount.toString());
+            const txParams: Transaction = {
+              data,
+              to: tokenAddress,
+              from: userAddress,
+              value: "0x0",
+            };
+            return this.sendTransaction(provider, txParams, wallet);
+          }
+        } else {
+          log.info(`One of the inputs is not valid => spender: ${spender}, amount: ${amount}`);
         }
-
-        try {
-            const supportedTokensResponse = await restAPI(getTokenRequest);
-            if (supportedTokensResponse && supportedTokensResponse.supportedPairList) {
-                log.info(supportedTokensResponse.supportedPairList);
-                return supportedTokensResponse.supportedPairList;
-            } else {
-                const error = formatMessage(RESPONSE_CODES.ERROR_RESPONSE, `Unable to get supported tokens`);
-                log.info(error);
-                log.info("Returning default list from config");
-                return this.config.defaultSupportedTokens.get(networkId);
-            }
-        } catch (error) {
-<<<<<<< HEAD
-            log.info(JSON.stringify(error));
-=======
-            log.info(String(error));
->>>>>>> 03238356
-            log.info("Could not get token list from api so returning default list from config");
-            return this.config.defaultSupportedTokens.get(networkId);
-        }
-    }
-
-    async getERC20TokenDecimals(address: string) {
-        const tokenContract = this.getContract({ address, abi: this.config.erc20TokenABI, provider: this.provider.getProvider(false), networkId: await this.provider.getNetworkId() });
-        if (tokenContract) {
-            return tokenContract.decimals();
-        } else {
-            throw new Error("Unable to create token contract object. Please check your network and token address");
-        }
-    }
-
-    async getERC20Allowance(tokenAddress: string, userAddress: string, spender: string) {
-        if (tokenAddress && userAddress && spender) {
-            const tokenContract = this.getContract({
-                address: tokenAddress,
-                abi: this.config.erc20TokenABI,
-                networkId: await this.provider.getNetworkId(),
-                provider: this.provider.getProvider(false)
-            });
-            const allowance = await tokenContract.allowance(userAddress, spender);
-            return allowance;
-        } else {
-            throw new Error("Bad input parameters. Check if all parameters are valid");
-        }
-    }
-
-    getERC20ABI(networkId: number, tokenAddress: string) {
-<<<<<<< HEAD
-        let abi = this.config.erc20ABIByToken.get(tokenAddress.toLowerCase());
-        if(!abi) {
-            abi = this.config.erc20ABIByNetworkId.get(networkId);
-=======
-        let abi = config.erc20ABIByToken.get(tokenAddress.toLowerCase());
-        if (!abi) {
-            abi = config.erc20ABIByNetworkId.get(networkId);
->>>>>>> 03238356
-        }
-        // tokenAddress to be used in future for any custom token support
-        return abi;
-    }
-
-    approveERC20 = async (tokenAddress: string, spender: string, amount: string, userAddress: string,
-        infiniteApproval: boolean, useBiconomy: boolean, wallet?: Wallet):
-        Promise<TransactionResponse | undefined> => {
-        const provider = this.provider.getProvider(useBiconomy);
-        const currentNetwork = await provider.getNetwork();
-        let approvalAmount: BigNumber = BigNumber.from(amount);
-        if (currentNetwork) {
-            const erc20ABI = this.getERC20ABI(currentNetwork.chainId, tokenAddress);
-            if (!erc20ABI) {
-                throw new Error(`ERC20 ABI not found for token address ${tokenAddress} on networkId ${currentNetwork.chainId}`)
-            }
-
-            const tokenContract = new ethers.Contract(tokenAddress, erc20ABI, provider);
-            const tokenContractInterface = new ethers.utils.Interface(JSON.stringify(erc20ABI));
-            const tokenInfo = this.config.tokenAddressMap[tokenAddress.toLowerCase()] ? this.config.tokenAddressMap[tokenAddress.toLowerCase()][currentNetwork.chainId] : undefined;
-            if (tokenContract) {
-                if ((infiniteApproval !== undefined && infiniteApproval) || (infiniteApproval === undefined && this.infiniteApproval)) {
-                    approvalAmount = ethers.constants.MaxUint256;
-                    log.info(`Infinite approval flag is true, so overwriting the amount with value ${amount}`);
-                }
-                if (spender && approvalAmount) {
-                    // check if biconomy enable?
-<<<<<<< HEAD
-                    if(this.provider.isBiconomyEnabled) {
-                        const customMetaTxSupport = this.config.customMetaTxnSupportedNetworksForERC20Tokens[currentNetwork.chainId];
-                        if(customMetaTxSupport && customMetaTxSupport.indexOf(tokenAddress.toLowerCase()) > -1) {
-=======
-                    if (this.provider.isBiconomyEnabled) {
-                        const customMetaTxSupport = config.customMetaTxnSupportedNetworksForERC20Tokens[currentNetwork.chainId];
-                        if (customMetaTxSupport && customMetaTxSupport.indexOf(tokenAddress.toLowerCase()) > -1) {
->>>>>>> 03238356
-                            // Call executeMetaTransaction method
-                            const functionSignature = tokenContractInterface.encodeFunctionData("approve", [spender, approvalAmount.toString()]);
-                            const tokenData = getMetaTxnCompatibleTokenData(this.config, tokenAddress, currentNetwork.chainId);
-                            const dataToSign = await getERC20ApproveDataToSign({
-                                contract: tokenContract,
-                                abi: erc20ABI,
-                                domainType: this.config.erc20MetaTxnDomainType,
-                                metaTransactionType: this.config.customMetaTxnType,
-                                userAddress,
-                                spender,
-                                amount: approvalAmount.toString(),
-                                name: tokenData!.name,
-                                version: tokenData!.version,
-                                address: tokenAddress,
-                                salt: '0x' + (currentNetwork.chainId).toString(16).padStart(64, '0')
-                            });
-
-                            const _provider = this.provider.getProviderWithAccounts(useBiconomy) as JsonRpcProvider;
-                            if (_provider) {
-                                const signature = await _provider.send("eth_signTypedData_v4", [userAddress, dataToSign])
-                                const { r, s, v } = getSignatureParameters(signature);
-
-                                const { data } = await tokenContract.populateTransaction.executeMetaTransaction(userAddress, functionSignature, r, s, v);
-
-                                const txParams: Transaction = {
-                                    data,
-                                    to: tokenAddress,
-                                    from: userAddress,
-                                    value: "0x0"
-                                };
-                                return this.sendTransaction(provider, txParams, wallet);
-
-                            } else {
-                                throw new Error("Couldn't get a provider to get user signature. Make sure you have passed correct provider or walletProvider field in Hyphen constructor.");
-                            }
-                        } else if (tokenInfo && tokenInfo.symbol === 'USDC' && tokenInfo.permitSupported) {
-                            // If token is USDC call permit method
-                            const deadline: number = Number(Math.floor(Date.now() / 1000 + 3600));
-                            const usdcDomainData = {
-                                name: tokenInfo.name,
-                                version: tokenInfo.version,
-                                chainId: currentNetwork.chainId,
-                                verifyingContract: tokenAddress
-                            };
-                            const nonce = await tokenContract.nonces(userAddress);
-                            const permitDataToSign = {
-                                types: {
-<<<<<<< HEAD
-                                  EIP712Domain: this.config.domainType,
-                                  Permit: this.config.eip2612PermitType,
-=======
-                                    EIP712Domain: config.domainType,
-                                    Permit: config.eip2612PermitType,
->>>>>>> 03238356
-                                },
-                                domain: usdcDomainData,
-                                primaryType: "Permit",
-                                message: {
-                                    owner: userAddress,
-                                    spender,
-                                    value: approvalAmount.toString(),
-                                    nonce: parseInt(nonce, 10),
-                                    deadline
-                                },
-                            };
-                            const _provider = this.provider.getProviderWithAccounts(useBiconomy) as JsonRpcProvider;
-                            if (_provider) {
-                                const signature = await _provider.send("eth_signTypedData_v4", [userAddress, JSON.stringify(permitDataToSign)]);
-                                const { r, s, v } = getSignatureParameters(signature);
-
-                                const { data } = await tokenContract.populateTransaction.permit(userAddress, spender, approvalAmount.toString(), deadline, v, r, s);
-                                const txParams: Transaction = {
-                                    data,
-                                    to: tokenAddress,
-                                    from: userAddress,
-                                    value: '0x0'
-                                };
-                                return this.sendTransaction(provider, txParams, wallet);
-                            } else {
-                                throw new Error("Couldn't get a provider to get user signature. Make sure you have passed correct provider or walletProvider field in Hyphen constructor.");
-                            }
-                        } else {
-                            const { data } = await tokenContract.populateTransaction.approve(spender, approvalAmount.toString());
-                            const txParams: Transaction = {
-                                data,
-                                to: tokenAddress,
-                                from: userAddress,
-                                value: '0x0'
-                            };
-                            return this.sendTransaction(provider, txParams, wallet);
-                        }
-                    } else {
-                        const { data } = await tokenContract.populateTransaction.approve(spender, approvalAmount.toString());
-                        const txParams: Transaction = {
-                            data,
-                            to: tokenAddress,
-                            from: userAddress,
-                            value: '0x0'
-                        };
-                        return this.sendTransaction(provider, txParams, wallet);
-                    }
-                } else {
-                    log.info(`One of the inputs is not valid => spender: ${spender}, amount: ${amount}`)
-                }
-            } else {
-                log.error("Token contract is not defined");
-                throw new Error("Token contract is not defined. Please check if token address is present on the current chain");
-            }
-        } else {
-            throw new Error("Unable to get current network from provider during approveERC20 method");
-        }
-    }
+      } else {
+        log.error("Token contract is not defined");
+        throw new Error("Token contract is not defined. Please check if token address is present on the current chain");
+      }
+    } else {
+      throw new Error("Unable to get current network from provider during approveERC20 method");
+    }
+  };
 }