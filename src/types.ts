--- conflicted
+++ resolved
@@ -1,10 +1,5 @@
-<<<<<<< HEAD
 import { Contract } from "@ethersproject/contracts";
-import { ContractInterface, ethers } from "ethers";
-=======
-import { Contract } from "@ethersproject/contracts"
-import { ContractInterface, BigNumberish } from "ethers"
->>>>>>> 03238356
+import { ContractInterface, BigNumberish } from "ethers";
 
 type Modify<T, R> = Omit<T, keyof R> & R;
 
@@ -37,9 +32,8 @@
 };
 
 export type CheckStatusRequest = {
-<<<<<<< HEAD
   tokenAddress: string;
-  amount: number;
+  amount: BigNumberish;
   fromChainId: number;
   toChainId: number;
   userAddress: string;
@@ -48,26 +42,13 @@
 export type CheckStatusResponse = {
   code: number;
   message: string;
+  allowanceGiven: boolean;
+  currentAllowance: string;
+  depositContract: string;
+  requiredAllowance: string;
+  responseCode: number;
+  userAddress: string;
 };
-=======
-    tokenAddress: string,
-    amount: BigNumberish,
-    fromChainId: number,
-    toChainId: number,
-    userAddress: string
-}
-
-export type CheckStatusResponse = {
-    code: number,
-    message: string,
-    allowanceGiven: boolean,
-    currentAllowance: string,
-    depositContract: string,
-    requiredAllowance: string,
-    responseCode: number,
-    userAddress: string
-}
->>>>>>> 03238356
 
 export type SupportedToken = {
   tokenSymbol: string;
@@ -105,8 +86,9 @@
   headers: any;
 };
 
-export type FetchCall = ((input: RequestInfo, init?: RequestInit | undefined) => Promise<Response>) |
-((arg0: string, arg1: FetchOption) => Promise<any>);
+export type FetchCall =
+  | ((input: RequestInfo, init?: RequestInit | undefined) => Promise<Response>)
+  | ((arg0: string, arg1: FetchOption) => Promise<any>);
 
 export type ExitRequest = {
   sender: string;
